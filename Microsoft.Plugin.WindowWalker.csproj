--- conflicted
+++ resolved
@@ -45,7 +45,10 @@
 		<TreatWarningsAsErrors>true</TreatWarningsAsErrors>
 	</PropertyGroup>
 
-<<<<<<< HEAD
+	<PropertyGroup Condition="'$(Configuration)|$(Platform)'=='Release|x64'">
+		<TreatWarningsAsErrors>true</TreatWarningsAsErrors>
+	</PropertyGroup>
+
   <ItemGroup>
     <Compile Remove="Languages\**" />
     <Compile Remove="Output\**" />
@@ -93,58 +96,5 @@
       <CopyToOutputDirectory>PreserveNewest</CopyToOutputDirectory>
     </None>
   </ItemGroup>
-=======
-	<PropertyGroup Condition="'$(Configuration)|$(Platform)'=='Release|x64'">
-		<TreatWarningsAsErrors>true</TreatWarningsAsErrors>
-	</PropertyGroup>
-
-	<ItemGroup>
-		<Compile Remove="Languages\**" />
-		<Compile Remove="Output\**" />
-		<EmbeddedResource Remove="Languages\**" />
-		<EmbeddedResource Remove="Output\**" />
-		<None Remove="Languages\**" />
-		<None Remove="Output\**" />
-		<Page Remove="Languages\**" />
-		<Page Remove="Output\**" />
-	</ItemGroup>
-	<ItemGroup>
-		<None Include="plugin.json">
-			<CopyToOutputDirectory>PreserveNewest</CopyToOutputDirectory>
-		</None>
-	</ItemGroup>
-
-
-	<ItemGroup>
-		<PackageReference Include="Flow.Launcher.Plugin" Version="1.3.0" />
-		<PackageReference Include="JetBrains.Annotations" Version="2020.1.0" />
-		<PackageReference Include="Microsoft.CodeAnalysis.FxCopAnalyzers" Version="3.3.0">
-			<PrivateAssets>all</PrivateAssets>
-			<IncludeAssets>runtime; build; native; contentfiles; analyzers; buildtransitive</IncludeAssets>
-		</PackageReference>
-		<PackageReference Include="System.Runtime" Version="4.3.1" />
-	</ItemGroup>
-	<ItemGroup>
-		<Compile Update="Properties\Resources.Designer.cs">
-			<DesignTime>True</DesignTime>
-			<AutoGen>True</AutoGen>
-			<DependentUpon>Resources.resx</DependentUpon>
-		</Compile>
-	</ItemGroup>
-	<ItemGroup>
-		<EmbeddedResource Update="Properties\Resources.resx">
-			<Generator>PublicResXFileCodeGenerator</Generator>
-			<LastGenOutput>Resources.Designer.cs</LastGenOutput>
-		</EmbeddedResource>
-	</ItemGroup>
-	<ItemGroup>
-		<None Update="Images\windowwalker.dark.png">
-			<CopyToOutputDirectory>PreserveNewest</CopyToOutputDirectory>
-		</None>
-		<None Update="Images\windowwalker.light.png">
-			<CopyToOutputDirectory>PreserveNewest</CopyToOutputDirectory>
-		</None>
-	</ItemGroup>
->>>>>>> b8b4bcd2
 
 </Project>