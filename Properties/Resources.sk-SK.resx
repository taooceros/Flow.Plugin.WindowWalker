--- conflicted
+++ resolved
@@ -172,15 +172,10 @@
   <data name="setting_searchWindowsAllDesktop" xml:space="preserve">
     <value>Vyhľadávať okná vo všetkých pracovných plochách</value>
   </data>
-<<<<<<< HEAD
-  <data name="setting_searchCloakedWindows" xml:space="preserve">
-    <value>Search Cloaked Windows</value>
-=======
   <data name="ContextMenu_MoveToCurrentDesktop" xml:space="preserve">
     <value>Presunúť na túto plochu ({0})</value>
   </data>
   <data name="ContextMenu_QuickAccess" xml:space="preserve">
     <value>Vytvoriť rýchly prístup pre toto okno</value>
->>>>>>> 1530b2b1
   </data>
 </root>