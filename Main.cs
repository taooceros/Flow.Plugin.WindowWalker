--- conflicted
+++ resolved
@@ -66,11 +66,7 @@
             }
 
             OpenWindows.Instance.UpdateOpenWindowsList();
-<<<<<<< HEAD
             _results = SearchController.Instance.GetResult(query.Search); 
-=======
-            _results = SearchController.Instance.UpdateSearchText(query.Search);
->>>>>>> b8b4bcd2
 
             return _results.Select(x => new Result()
             {
@@ -108,8 +104,6 @@
                 var foreGroundWindowPtr = NativeMethods.GetForegroundWindow();
                 Window foreGroundWindow = new Window(foreGroundWindowPtr);
 
-<<<<<<< HEAD
-=======
                 var quickAccessWindow = new QuickAccessKeywordAssignedWindow(foreGroundWindow);
                 quickAccessWindow.ShowDialog();
 
@@ -118,7 +112,6 @@
             return true;
         }
 
->>>>>>> b8b4bcd2
         public string GetTranslatedPluginTitle()
         {
             return Properties.Resources.wox_plugin_windowwalker_plugin_name;
