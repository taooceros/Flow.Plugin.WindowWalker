﻿<?xml version="1.0" encoding="utf-8"?>
<root>
  <!-- 
    Microsoft ResX Schema 
    
    Version 2.0
    
    The primary goals of this format is to allow a simple XML format 
    that is mostly human readable. The generation and parsing of the 
    various data types are done through the TypeConverter classes 
    associated with the data types.
    
    Example:
    
    ... ado.net/XML headers & schema ...
    <resheader name="resmimetype">text/microsoft-resx</resheader>
    <resheader name="version">2.0</resheader>
    <resheader name="reader">System.Resources.ResXResourceReader, System.Windows.Forms, ...</resheader>
    <resheader name="writer">System.Resources.ResXResourceWriter, System.Windows.Forms, ...</resheader>
    <data name="Name1"><value>this is my long string</value><comment>this is a comment</comment></data>
    <data name="Color1" type="System.Drawing.Color, System.Drawing">Blue</data>
    <data name="Bitmap1" mimetype="application/x-microsoft.net.object.binary.base64">
        <value>[base64 mime encoded serialized .NET Framework object]</value>
    </data>
    <data name="Icon1" type="System.Drawing.Icon, System.Drawing" mimetype="application/x-microsoft.net.object.bytearray.base64">
        <value>[base64 mime encoded string representing a byte array form of the .NET Framework object]</value>
        <comment>This is a comment</comment>
    </data>
                
    There are any number of "resheader" rows that contain simple 
    name/value pairs.
    
    Each data row contains a name, and value. The row also contains a 
    type or mimetype. Type corresponds to a .NET class that support 
    text/value conversion through the TypeConverter architecture. 
    Classes that don't support this are serialized and stored with the 
    mimetype set.
    
    The mimetype is used for serialized objects, and tells the 
    ResXResourceReader how to depersist the object. This is currently not 
    extensible. For a given mimetype the value must be set accordingly:
    
    Note - application/x-microsoft.net.object.binary.base64 is the format 
    that the ResXResourceWriter will generate, however the reader can 
    read any of the formats listed below.
    
    mimetype: application/x-microsoft.net.object.binary.base64
    value   : The object must be serialized with 
            : System.Runtime.Serialization.Formatters.Binary.BinaryFormatter
            : and then encoded with base64 encoding.
    
    mimetype: application/x-microsoft.net.object.soap.base64
    value   : The object must be serialized with 
            : System.Runtime.Serialization.Formatters.Soap.SoapFormatter
            : and then encoded with base64 encoding.

    mimetype: application/x-microsoft.net.object.bytearray.base64
    value   : The object must be serialized into a byte array 
            : using a System.ComponentModel.TypeConverter
            : and then encoded with base64 encoding.
    -->
  <xsd:schema xmlns="" xmlns:xsd="http://www.w3.org/2001/XMLSchema" xmlns:msdata="urn:schemas-microsoft-com:xml-msdata" id="root">
    <xsd:import namespace="http://www.w3.org/XML/1998/namespace"/>
    <xsd:element name="root" msdata:IsDataSet="true">
      <xsd:complexType>
        <xsd:choice maxOccurs="unbounded">
          <xsd:element name="metadata">
            <xsd:complexType>
              <xsd:sequence>
                <xsd:element name="value" type="xsd:string" minOccurs="0"/>
              </xsd:sequence>
              <xsd:attribute name="name" use="required" type="xsd:string"/>
              <xsd:attribute name="type" type="xsd:string"/>
              <xsd:attribute name="mimetype" type="xsd:string"/>
              <xsd:attribute ref="xml:space"/>
            </xsd:complexType>
          </xsd:element>
          <xsd:element name="assembly">
            <xsd:complexType>
              <xsd:attribute name="alias" type="xsd:string"/>
              <xsd:attribute name="name" type="xsd:string"/>
            </xsd:complexType>
          </xsd:element>
          <xsd:element name="data">
            <xsd:complexType>
              <xsd:sequence>
                <xsd:element name="value" type="xsd:string" minOccurs="0" msdata:Ordinal="1"/>
                <xsd:element name="comment" type="xsd:string" minOccurs="0" msdata:Ordinal="2"/>
              </xsd:sequence>
              <xsd:attribute name="name" type="xsd:string" use="required" msdata:Ordinal="1"/>
              <xsd:attribute name="type" type="xsd:string" msdata:Ordinal="3"/>
              <xsd:attribute name="mimetype" type="xsd:string" msdata:Ordinal="4"/>
              <xsd:attribute ref="xml:space"/>
            </xsd:complexType>
          </xsd:element>
          <xsd:element name="resheader">
            <xsd:complexType>
              <xsd:sequence>
                <xsd:element name="value" type="xsd:string" minOccurs="0" msdata:Ordinal="1"/>
              </xsd:sequence>
              <xsd:attribute name="name" type="xsd:string" use="required"/>
            </xsd:complexType>
          </xsd:element>
        </xsd:choice>
      </xsd:complexType>
    </xsd:element>
  </xsd:schema>
  <resheader name="resmimetype">
    <value>text/microsoft-resx</value>
  </resheader>
  <resheader name="version">
    <value>2.0</value>
  </resheader>
  <resheader name="reader">
    <value>System.Resources.ResXResourceReader, System.Windows.Forms, Version=5.0.0.0, Culture=neutral, PublicKeyToken=b77a5c561934e089</value>
  </resheader>
  <resheader name="writer">
    <value>System.Resources.ResXResourceWriter, System.Windows.Forms, Version=5.0.0.0, Culture=neutral, PublicKeyToken=b77a5c561934e089</value>
  </resheader>
  <data name="wox_plugin_windowwalker_plugin_name" xml:space="preserve">
    <value>Percorrer janelas</value>
  </data>
  <data name="wox_plugin_windowwalker_plugin_description" xml:space="preserve">
    <value>Alternativa ao atalho Alt+Tab para pesquisar nas janelas abertas.</value>
  </data>
  <data name="wox_plugin_windowwalker_running" xml:space="preserve">
    <value>Em execução</value>
  </data>
  <data name="Alt" xml:space="preserve">
    <value>Alt</value>
  </data>
  <data name="Ctrl" xml:space="preserve">
    <value>Ctrl</value>
  </data>
  <data name="Shift" xml:space="preserve">
    <value>Shift</value>
  </data>
  <data name="Win" xml:space="preserve">
    <value>Win</value>
  </data>
  <data name="QuickAccessHotkey" xml:space="preserve">
    <value>Tecla de acesso rápido à janela</value>
  </data>
  <data name="VirtualDesktopHelper_Desktop" xml:space="preserve">
    <value>Ambiente de trabalho {0}</value><comment>Default name for virtual desktops. Do not translate '{0}' as this is a place holder and will be converted in code.</comment>
  </data>
  <data name="VirtualDesktopHelper_AllDesktops" xml:space="preserve">
    <value>Em todos os ambientes de trabalho</value>
    <comment>The window is shown on all desktops.</comment>
  </data>
  <data name="wox_plugin_windowwalker_Desktop" xml:space="preserve">
    <value>Ambiente de trabalho</value>
  </data>
  <data name="Done" xml:space="preserve">
    <value>Feito</value>
  </data>
  <data name="Cancel" xml:space="preserve">
    <value>Cancelar</value>
  </data>
  <data name="quick_access_tooltip" xml:space="preserve">
    <value>Palavra-chave para acesso rápido a esta janela</value>
  </data>
  <data name="Keyword" xml:space="preserve">
    <value>Palavra-chave</value>
  </data>
  <data name="quick_access_title" xml:space="preserve">
    <value>Associar palavra-chave a uma janela</value>
  </data>
  <data name="Window" xml:space="preserve">
    <value>Janela</value>
  </data>
  <data name="setting_searchWindowsAllDesktop" xml:space="preserve">
    <value>Pesquisar janelas em todos os ambientes de trabalho</value>
  </data>
<<<<<<< HEAD
  <data name="setting_searchCloakedWindows" xml:space="preserve">
    <value>Search Cloaked Windows</value>
=======
  <data name="ContextMenu_MoveToCurrentDesktop" xml:space="preserve">
    <value>Mover para o ambiente de trabalho ({0})</value>
  </data>
  <data name="ContextMenu_QuickAccess" xml:space="preserve">
    <value>Criar acesso rápido para esta janela</value>
>>>>>>> 1530b2b1
  </data>
</root><|MERGE_RESOLUTION|>--- conflicted
+++ resolved
@@ -172,15 +172,10 @@
   <data name="setting_searchWindowsAllDesktop" xml:space="preserve">
     <value>Pesquisar janelas em todos os ambientes de trabalho</value>
   </data>
-<<<<<<< HEAD
-  <data name="setting_searchCloakedWindows" xml:space="preserve">
-    <value>Search Cloaked Windows</value>
-=======
   <data name="ContextMenu_MoveToCurrentDesktop" xml:space="preserve">
     <value>Mover para o ambiente de trabalho ({0})</value>
   </data>
   <data name="ContextMenu_QuickAccess" xml:space="preserve">
     <value>Criar acesso rápido para esta janela</value>
->>>>>>> 1530b2b1
   </data>
 </root>