--- conflicted
+++ resolved
@@ -172,15 +172,10 @@
   <data name="setting_searchWindowsAllDesktop" xml:space="preserve">
     <value>Ricerca delle finestre su tutti i desktop</value>
   </data>
-<<<<<<< HEAD
-  <data name="setting_searchCloakedWindows" xml:space="preserve">
-    <value>Search Cloaked Windows</value>
-=======
   <data name="ContextMenu_MoveToCurrentDesktop" xml:space="preserve">
     <value>Sposta su questo desktop ({0})</value>
   </data>
   <data name="ContextMenu_QuickAccess" xml:space="preserve">
     <value>Crea Accesso Rapido per questa finestra</value>
->>>>>>> 1530b2b1
   </data>
 </root>