name: Publish Release

on:
  push:
    branches: [ master ]
    paths-ignore: 
      - .github/workflows/*

jobs:
  publish:
    runs-on: windows-latest
    steps:
      - uses: actions/checkout@v2
      - name: Setup .NET
        uses: actions/setup-dotnet@v1
        with:
          dotnet-version: 5.0.x
      - name: get version
        id: version
        uses: notiz-dev/github-action-json-property@release
        with: 
          path: 'plugin.json'
          prop_path: 'Version'
      - run: echo ${{steps.version.outputs.prop}} 
      - name: Build
        run: |
<<<<<<< HEAD
          dotnet publish 'Microsoft.Plugin.WindowWalker.csproj' -r win-x64  -c Release -o "WindowWalker-${{steps.version.outputs.prop}}"
          7z a -tzip "WindowWalker-${{steps.version.outputs.prop}}.zip" "./WindowWalker-${{steps.version.outputs.prop}}/*"
          rm -r "WindowWalker-${{steps.version.outputs.prop}}"
=======
          dotnet publish 'Microsoft.Plugin.WindowWalker.csproj' --framework netcoreapp3.1  -c Release -o "WindowWalker"
          7z a -tzip "WindowWalker.zip" "./WindowWalker/*"
          rm -r "WindowWalker"
>>>>>>> 0ef78e31
      - name: Publish
        uses: softprops/action-gh-release@v1
        with:
          files: "WindowWalker*"
          tag_name: "v${{steps.version.outputs.prop}}"
        env:
          GITHUB_TOKEN: ${{ secrets.GITHUB_TOKEN }}
        <|MERGE_RESOLUTION|>--- conflicted
+++ resolved
@@ -24,15 +24,9 @@
       - run: echo ${{steps.version.outputs.prop}} 
       - name: Build
         run: |
-<<<<<<< HEAD
           dotnet publish 'Microsoft.Plugin.WindowWalker.csproj' -r win-x64  -c Release -o "WindowWalker-${{steps.version.outputs.prop}}"
           7z a -tzip "WindowWalker-${{steps.version.outputs.prop}}.zip" "./WindowWalker-${{steps.version.outputs.prop}}/*"
           rm -r "WindowWalker-${{steps.version.outputs.prop}}"
-=======
-          dotnet publish 'Microsoft.Plugin.WindowWalker.csproj' --framework netcoreapp3.1  -c Release -o "WindowWalker"
-          7z a -tzip "WindowWalker.zip" "./WindowWalker/*"
-          rm -r "WindowWalker"
->>>>>>> 0ef78e31
       - name: Publish
         uses: softprops/action-gh-release@v1
         with:
