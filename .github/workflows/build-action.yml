--- conflicted
+++ resolved
@@ -16,11 +16,7 @@
     - name: Setup .NET
       uses: actions/setup-dotnet@v3
       with:
-<<<<<<< HEAD
         dotnet-version: 7.0.x
-=======
-        dotnet-version: 6.0.x
->>>>>>> 468cb783
     - name: Restore dependencies
       run: dotnet restore
     - name: Build
